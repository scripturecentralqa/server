"""Server."""
import json
import logging.config
import os
import random
import secrets
import string
import time
import traceback
from enum import IntEnum
from typing import Awaitable
from typing import Callable
from typing import Optional

import boto3  # type: ignore
import numpy as np
import openai
import pinecone  # type: ignore
import requests
import voyageai  # type: ignore
from dotenv import load_dotenv

# from fastapi import Depends
from fastapi import BackgroundTasks
from fastapi import FastAPI
from fastapi import HTTPException
from fastapi import Query
<<<<<<< HEAD
from fastapi.responses import StreamingResponse
=======
from langchain_community.vectorstores.utils import maximal_marginal_relevance
>>>>>>> 2f94a6a0
from pydantic import BaseModel
from starlette.requests import Request
from starlette.responses import Response

from server.search_utils import fix_citations
from server.search_utils import get_norag_prompt
from server.search_utils import get_prompt
from server.search_utils import get_url
from server.search_utils import log_metrics


<<<<<<< HEAD
# from upstash_redis import Redis
=======
>>>>>>> 2f94a6a0
# from voyageai import get_embeddings as get_voyageai_embeddings


# init environment
load_dotenv()
pinecone_key = os.environ["PINECONE_API_KEY"]
pinecone_env = os.environ["PINECONE_ENV"]
openai_key = os.environ["OPENAI_API_KEY"]
voyageai_key = os.environ["VOYAGE_API_KEY"]
upstash_redis_url = os.environ["UPSTASH_REDIS_REST_URL"]
upstash_redis_token = os.environ["UPSTASH_REDIS_REST_TOKEN"]
# redis = Redis.from_env()
# init logging
logging.config.fileConfig("server/logging.ini")
logger = logging.getLogger(__name__)

# init fastapi
debug = os.environ.get("DEBUG", "false").lower() == "true"
app = FastAPI(debug=debug)

# init openai
openai.api_key = openai_key
embedding_model = "text-embedding-ada-002"
prompt_limit = 10000
similarity_threshold = 0.86

# init voyageai
voyageai.api_key = voyageai_key

# init pinecone
index_name = "scqa"
# initialize connection to pinecone (get API key at app.pinecone.io)
pinecone.init(
    api_key=pinecone_key,
    environment=pinecone_env,
)
index = pinecone.Index(index_name)

# init metrics
metric_namespace = os.environ.get("METRIC_NAMESPACE", "")
cloudwatch = boto3.client("cloudwatch") if metric_namespace else None

# other constants
search_limit = 20
max_answer_tokens = 512
rag_role_content = "You are an apostle of Jesus Christ."
# role_content = "You are an apostle of the Church of Jesus Christ of Latter-day Saints"
rag_prompt_content = (
    "Answer the question as truthfully as possible using the numbered contexts below and if the"
    + ' answer is not contained within the text below, say "Sorry, I don\'t know". Please give a'
    + " detailed answer. For each sentence in your answer, provide a link to the contexts the"
    + " sentence came from using the format [^context number]."
    # "Answer the question as truthfully as possible using the provided context, "
    # + 'and if answer is not contained within the text below, say "Sorry, I don\'t know".'
)
norag_role_content = (
    "You are a helpful assistant who understands the doctrine of the"
    + "Church of Jesus Christ of Latter-day Saints."
)
norag_prompt_content = (
    "Please answer the following question using the teachings of the"
    + "Church of Jesus Christ of Latter-day Saints."
)


# data models
class SearchResult(BaseModel):
    """Search result."""

    id: str
    index: int
    title: str
    url: Optional[str] = ""
    score: float
    text: str


class SearchResponse(BaseModel):
    """Search response."""

    q: str
    session: int
    answer: str
    results: list[SearchResult]


@app.middleware("http")
async def log_exceptions_middleware(
    request: Request, call_next: Callable[[Request], Awaitable[Response]]
) -> Response:
    """Log exceptions."""
    try:
        return await call_next(request)
    except Exception:
        body = await request.body()
        logger.error(
            traceback.format_exc(),
            extra={
                "url": request.url,
                "method": request.method,
                # "headers": request.headers,
                "body": body,
            },
        )
        return Response(status_code=500, content="Internal Server Error")


def get_search_results(q):
    """Get the search results."""
    # get query embedding
    start = time.perf_counter()
    embed_response = openai.Embedding.create(
        input=[q], engine=embedding_model
    )  # type: ignore
    embedding = embed_response["data"][0]["embedding"]
    # embedding = get_voyageai_embeddings(
    #     [q], model="voyage-01", input_type="query"
    # )[0]
    embed_secs = time.perf_counter() - start

    # query index
    start = time.perf_counter()
    query_response = index.query(embedding, top_k=search_limit, include_metadata=True)
    index_secs = time.perf_counter() - start
    search_results = query_response["matches"]
    print("search_results", search_results)
    return search_results, embed_secs, index_secs


@app.get("/search")
async def search(
    q: str = Query(max_length=100),
    query_type: str = Query(default="rag", max_length=10),
    background_tasks: BackgroundTasks = BackgroundTasks(),  # noqa: B008
) -> SearchResponse:
    """Search."""
    embed_secs = 0.0
    index_secs = 0.0

<<<<<<< HEAD
    # get answer

    while True:
        if query_type == "rag" or query_type == "ragonly":

            search_results, embed_secs, index_secs = get_search_results(q)
=======
    # get new query using HyDE approach
    query_prompt = f"Please write a paragraph to answer the question \nQuestion: {q}"
    gpt_response = openai.ChatCompletion.create(
        model="gpt-3.5-turbo",
        messages=[
            {
                "role": "system",
                "content": rag_role_content,
            },
            {"role": "user", "content": query_prompt},
        ],
        temperature=0.0,
        max_tokens=max_answer_tokens,
        top_p=1.0,
        frequency_penalty=0,
        presence_penalty=0,
        stop=None,
    )  # type: ignore
    hyde_query = gpt_response["choices"][0]["message"]["content"].strip()

    while True:
        if query_type == "rag" or query_type == "ragonly":
            # get query embedding
            start = time.perf_counter()
            embed_response = openai.Embedding.create(
                input=[hyde_query], engine=embedding_model
            )  # type: ignore
            embedding = embed_response["data"][0]["embedding"]
            # embedding = get_voyageai_embeddings(
            #     [hyde_query], model="voyage-01", input_type="query"
            # )[0]
            embed_secs = time.perf_counter() - start

            # query index
            start = time.perf_counter()
            query_response = index.query(
                embedding, top_k=search_limit, include_metadata=True
            )
            index_secs = time.perf_counter() - start
            search_results = query_response["matches"]
            # only keep results with similarity above threshold
            search_results = [
                res for res in search_results if res["score"] >= similarity_threshold
            ]
            print("search_results", search_results)
>>>>>>> 2f94a6a0

            # maximal marginal relevance
            all_texts = [res["metadata"]["text"] for res in search_results] + [
                q
            ]  # all result texts plus the query
            embed_response = openai.Embedding.create(input=all_texts, engine="text-embedding-ada-002")  # type: ignore
            all_embeddings = [data["embedding"] for data in embed_response["data"]]
            doc_embeddings = np.array(
                all_embeddings[:-1]
            )  # search result embeddings as a numpy array
            query_embedding = np.array(
                all_embeddings[-1]
            )  # query embedding as a numpy array
            mmr_result = maximal_marginal_relevance(
                query_embedding, doc_embeddings.tolist(), 0.7, len(search_results)
            )
            new_results = []
            for ix in mmr_result:
                new_results.append(search_results[ix])
            search_results = new_results

            # get prompt
            texts = [res["metadata"]["text"] for res in search_results]
            prompt_content = rag_prompt_content
            prompt, n_contexts = get_prompt(rag_prompt_content, q, texts, prompt_limit)
            role_content = rag_role_content
        else:  # norag
            prompt_content = norag_prompt_content
            prompt = get_norag_prompt(norag_prompt_content, q)
            role_content = norag_role_content
            search_results = []
            n_contexts = 0

        print("PROMPT", prompt)
        start = time.perf_counter()
        try:
            answer_response = openai.ChatCompletion.create(
                model="gpt-3.5-turbo",
                messages=[
                    {
                        "role": "system",
                        "content": role_content,
                    },
                    {"role": "user", "content": prompt},
                ],
                temperature=0.0,
                max_tokens=max_answer_tokens,
                top_p=1.0,
                frequency_penalty=0,
                presence_penalty=0,
                stop=None,
            )  # type: ignore

            answer = answer_response["choices"][0]["message"]["content"].strip()
        except Exception:
            answer = (
                "Sorry, we can't provide an answer right now. Please try again later."
            )
        answer_secs = time.perf_counter() - start
        if query_type == "rag" and answer == "Sorry, I don't know.":
            query_type = "norag"
        else:
            answer = fix_citations(answer)
            break

    # create response
    response = SearchResponse(
        q=q,
        session=random.getrandbits(32),
        answer=answer,
        results=[
            SearchResult(
                id=res["id"],
                index=ix + 1,
                score=res["score"],
                title=res["metadata"]["title"],
                text=res["metadata"]["text"],
                url=get_url(res["metadata"]),
            )
            for ix, res in enumerate(search_results)
        ],
    )

    logger.info(
        "search",
        extra={
            "role": role_content,
            "prefix": prompt_content,
            "response": response.dict(),
        },
    )
    if cloudwatch:
        background_tasks.add_task(
            log_metrics,
            cloudwatch,
            metric_namespace,
            "search",
            query_type,
            embed_secs,
            index_secs,
            answer_secs,
            len(prompt),
            n_contexts,
            len(answer),
        )
    return response


# generate a random string
def generate_random_string(length=10):
    """Generate a random key."""
    return "".join(
        secrets.choices(string.ascii_letters + string.digits, k=length)
        for _ in range(length)
    )


@app.get("/search_results")
async def search_results(q: str = Query(max_length=100)):
    """New endpoint for fetching search results."""
    # Get search results
    results, embed_secs, index_secs = get_search_results(q)
    texts = [res["metadata"]["text"] for res in results]
    # prompt_content = rag_prompt_content
    prompt, n_contexts = get_prompt(rag_prompt_content, q, texts, prompt_limit)
    # Generate a random key
    key = generate_random_string()
    # Save results to Upstash Redis
    upstash_redis_set_url = f"{upstash_redis_url}/SET/{key}"
    headers = {"Authorization": f"Bearer {upstash_redis_token}"}
    requests.post(upstash_redis_set_url, data=prompt, headers=headers, timeout=5)
    # Return the key to the client
    return {
        "key": key,
        "results": [
            SearchResult(
                id=res["id"],
                index=ix + 1,
                score=res["score"],
                title=res["metadata"]["title"],
                text=res["metadata"]["text"],
                url=get_url(res["metadata"]),
            )
            for ix, res in enumerate(results)
        ],
    }


# New endpoint to stream search results based on a key
@app.get("/stream_answer")
async def stream_answer(key: str = Query(max_length=100)):
    """New endpoint for streaming answer."""
    # Get results from Upstash Redis
    upstash_redis_get_url = f"{upstash_redis_url}/GET/{key}"
    headers = {"Authorization": f"Bearer {upstash_redis_token}"}
    response = requests.get(upstash_redis_get_url, headers=headers, timeout=5)

    # Check if the key exists in Upstash Redis
    if response.status_code != 200:
        raise HTTPException(status_code=404, detail="Key not found")
    prompt = json.loads(response.content)["result"]
    # Use GPT-3.5 to generate a more detailed answer
    # get prompt
    role_content = rag_role_content

    # Stream the GPT-3.5 response to the client

    def stream_openai_response():
        """Call openai."""
        try:
            answer_response = openai.ChatCompletion.create(
                model="gpt-3.5-turbo",
                messages=[
                    {
                        "role": "system",
                        "content": role_content,
                    },
                    {"role": "user", "content": prompt},
                ],
                stream=True,
                temperature=0.0,
                max_tokens=max_answer_tokens,
                top_p=1.0,
                frequency_penalty=0,
                presence_penalty=0,
                stop=None,
            )  # type: ignore

        except Exception:
            return "Sorry, we can't provide an answer right now. Please try again later."  # noqa
        try:
            for chunk in answer_response:
                current_content = chunk["choices"][0]["delta"].get("content", "")
                yield current_content
        except Exception as e:
            print("OpenAI Response (Streaming) Error: " + str(e))
            raise HTTPException(
                503,
                detail=f"Sorry, we can't provide an answer right now. Please try again later.{e}",
            ) from e

    return StreamingResponse(stream_openai_response(), media_type="text/event-stream")


class RatingScore(IntEnum):
    """Valid rating score."""

    UP = 1
    UP2 = 2
    DOWN = -1
    DOWN2 = -2


class Rating(BaseModel):
    """Rating."""

    session: int
    user: int
    result: int
    score: RatingScore


@app.post("/rate")
async def rate(rating: Rating) -> Response:
    """Rate."""
    logger.info(
        "rate",
        extra={
            "session": rating.session,
            "user": rating.user,
            "result": rating.result,
            "score": rating.score,
        },
    )
    return Response(status_code=201)


@app.get("/health")
async def health() -> Response:
    """Health check."""
    # logger.info("health")
    return Response(status_code=200, content="OK")<|MERGE_RESOLUTION|>--- conflicted
+++ resolved
@@ -25,11 +25,8 @@
 from fastapi import FastAPI
 from fastapi import HTTPException
 from fastapi import Query
-<<<<<<< HEAD
 from fastapi.responses import StreamingResponse
-=======
 from langchain_community.vectorstores.utils import maximal_marginal_relevance
->>>>>>> 2f94a6a0
 from pydantic import BaseModel
 from starlette.requests import Request
 from starlette.responses import Response
@@ -40,12 +37,6 @@
 from server.search_utils import get_url
 from server.search_utils import log_metrics
 
-
-<<<<<<< HEAD
-# from upstash_redis import Redis
-=======
->>>>>>> 2f94a6a0
-# from voyageai import get_embeddings as get_voyageai_embeddings
 
 
 # init environment
@@ -184,14 +175,13 @@
     embed_secs = 0.0
     index_secs = 0.0
 
-<<<<<<< HEAD
     # get answer
 
     while True:
         if query_type == "rag" or query_type == "ragonly":
 
             search_results, embed_secs, index_secs = get_search_results(q)
-=======
+
     # get new query using HyDE approach
     query_prompt = f"Please write a paragraph to answer the question \nQuestion: {q}"
     gpt_response = openai.ChatCompletion.create(
@@ -237,7 +227,7 @@
                 res for res in search_results if res["score"] >= similarity_threshold
             ]
             print("search_results", search_results)
->>>>>>> 2f94a6a0
+
 
             # maximal marginal relevance
             all_texts = [res["metadata"]["text"] for res in search_results] + [
